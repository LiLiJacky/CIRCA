--- conflicted
+++ resolved
@@ -14,11 +14,7 @@
 
 setuptools.setup(
     name="circa-clue",
-<<<<<<< HEAD
-    version="0.1.0",
-=======
-    version="0.1.1-dev",
->>>>>>> 6afc08f3
+    version="0.1.1",
     author="limjcst",
     author_email="limjcst@163.com",
     description="Causal Inference-based Root Cause Analysis",
